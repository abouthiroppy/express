--- conflicted
+++ resolved
@@ -1,11 +1,7 @@
 {
   "name": "express",
   "description": "Fast, unopinionated, minimalist web framework",
-<<<<<<< HEAD
   "version": "5.0.0-alpha.1",
-=======
-  "version": "4.12.0",
->>>>>>> 51f960f2
   "author": "TJ Holowaychuk <tj@vision-media.ca>",
   "contributors": [
     "Aaron Heckmann <aaron.heckmann+github@gmail.com>",

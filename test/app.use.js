--- conflicted
+++ resolved
@@ -1,10 +1,6 @@
 
 var after = require('after');
-<<<<<<< HEAD
-var assert = require('assert');
-=======
 var assert = require('assert')
->>>>>>> 351396f9
 var express = require('..');
 var request = require('supertest');
 
@@ -258,43 +254,29 @@
   })
 
   describe('.use(path, middleware)', function(){
-<<<<<<< HEAD
-    it('should reject missing functions', function () {
-      var app = express();
-      assert.throws(app.use.bind(app, '/'), /requires middleware function/);
-    })
-
-    it('should reject non-functions as middleware', function () {
-      var app = express();
-      assert.throws(app.use.bind(app, '/', 'hi'), /argument handler must be a function/);
-      assert.throws(app.use.bind(app, '/', 5), /argument handler must be a function/);
-      assert.throws(app.use.bind(app, '/', null), /argument handler must be a function/);
-      assert.throws(app.use.bind(app, '/', new Date()), /argument handler must be a function/);
-=======
     it('should require middleware', function () {
       var app = express()
-      assert.throws(function () { app.use('/') }, /requires a middleware function/)
+      assert.throws(function () { app.use('/') }, 'TypeError: app.use() requires a middleware function')
     })
 
     it('should reject string as middleware', function () {
       var app = express()
-      assert.throws(function () { app.use('/', 'foo') }, /requires a middleware function but got a string/)
+      assert.throws(function () { app.use('/', 'foo') }, /argument handler must be a function/)
     })
 
     it('should reject number as middleware', function () {
       var app = express()
-      assert.throws(function () { app.use('/', 42) }, /requires a middleware function but got a number/)
+      assert.throws(function () { app.use('/', 42) }, /argument handler must be a function/)
     })
 
     it('should reject null as middleware', function () {
       var app = express()
-      assert.throws(function () { app.use('/', null) }, /requires a middleware function but got a Null/)
+      assert.throws(function () { app.use('/', null) }, /argument handler must be a function/)
     })
 
     it('should reject Date as middleware', function () {
       var app = express()
-      assert.throws(function () { app.use('/', new Date()) }, /requires a middleware function but got a Date/)
->>>>>>> 351396f9
+      assert.throws(function () { app.use('/', new Date()) }, /argument handler must be a function/)
     })
 
     it('should strip path from req.url', function (done) {

--- conflicted
+++ resolved
@@ -22,11 +22,7 @@
 var compileETag = require('./utils').compileETag;
 var compileQueryParser = require('./utils').compileQueryParser;
 var compileTrust = require('./utils').compileTrust;
-<<<<<<< HEAD
-=======
-var deprecate = require('depd')('express');
 var flatten = require('array-flatten');
->>>>>>> 2ac25098
 var merge = require('utils-merge');
 var resolve = require('path').resolve;
 var slice = Array.prototype.slice;
@@ -54,13 +50,9 @@
  * @private
  */
 
-<<<<<<< HEAD
-app.init = function(){
+app.init = function init() {
   var router = null;
 
-=======
-app.init = function init() {
->>>>>>> 2ac25098
   this.cache = {};
   this.engines = {};
   this.settings = {};
@@ -140,35 +132,6 @@
   if (env === 'production') {
     this.enable('view cache');
   }
-<<<<<<< HEAD
-=======
-
-  Object.defineProperty(this, 'router', {
-    get: function() {
-      throw new Error('\'app.router\' is deprecated!\nPlease see the 3.x to 4.x migration guide for details on how to update your app.');
-    }
-  });
-};
-
-/**
- * lazily adds the base router if it has not yet been added.
- *
- * We cannot add the base router in the defaultConfiguration because
- * it reads app settings which might be set after that has run.
- *
- * @private
- */
-app.lazyrouter = function lazyrouter() {
-  if (!this._router) {
-    this._router = new Router({
-      caseSensitive: this.enabled('case sensitive routing'),
-      strict: this.enabled('strict routing')
-    });
-
-    this._router.use(query(this.get('query parser fn')));
-    this._router.use(middleware.init(this));
-  }
->>>>>>> 2ac25098
 };
 
 /**
@@ -180,13 +143,7 @@
  * @private
  */
 
-<<<<<<< HEAD
-app.handle = function(req, res, done) {
-=======
 app.handle = function handle(req, res, callback) {
-  var router = this._router;
-
->>>>>>> 2ac25098
   // final handler
   var done = callback || finalhandler(req, res, {
     env: this.get('env'),
@@ -291,12 +248,7 @@
  */
 
 app.route = function route(path) {
-<<<<<<< HEAD
   return this.router.route(path);
-=======
-  this.lazyrouter();
-  return this._router.route(path);
->>>>>>> 2ac25098
 };
 
 /**
@@ -362,28 +314,16 @@
  */
 
 app.param = function param(name, fn) {
-<<<<<<< HEAD
-=======
-  this.lazyrouter();
-
->>>>>>> 2ac25098
   if (Array.isArray(name)) {
     for (var i = 0; i < name.length; i++) {
       this.param(name[i], fn);
     }
-<<<<<<< HEAD
+
     return this;
   }
 
   this.router.param(name, fn);
-=======
-
-    return this;
-  }
-
-  this._router.param(name, fn);
-
->>>>>>> 2ac25098
+
   return this;
 };
 
@@ -545,15 +485,8 @@
  * @public
  */
 
-<<<<<<< HEAD
-app.all = function(path){
+app.all = function all(path) {
   var route = this.route(path);
-=======
-app.all = function all(path) {
-  this.lazyrouter();
-
-  var route = this._router.route(path);
->>>>>>> 2ac25098
   var args = slice.call(arguments, 1);
 
   for (var i = 0; i < methods.length; i++) {

/**
 * Module dependencies.
 */

var escapeHtml = require('escape-html');
<<<<<<< HEAD
var http = require('http');
var path = require('path');
var mixin = require('utils-merge');
var sign = require('cookie-signature').sign;
var normalizeType = require('./utils').normalizeType;
var normalizeTypes = require('./utils').normalizeTypes;
var setCharset = require('./utils').setCharset;
var contentDisposition = require('./utils').contentDisposition;
var deprecate = require('./utils').deprecate;
var statusCodes = http.STATUS_CODES;
var cookie = require('cookie');
var send = require('send');
var basename = path.basename;
var extname = path.extname;
var mime = send.mime;
=======
var vary = require('vary');
var http = require('http')
  , path = require('path')
  , connect = require('connect')
  , utils = connect.utils
  , sign = require('cookie-signature').sign
  , normalizeType = require('./utils').normalizeType
  , normalizeTypes = require('./utils').normalizeTypes
  , setCharset = require('./utils').setCharset
  , deprecate = require('./utils').deprecate
  , statusCodes = http.STATUS_CODES
  , cookie = require('cookie')
  , send = require('send')
  , mime = connect.mime
  , resolve = require('url').resolve
  , basename = path.basename
  , extname = path.extname;
>>>>>>> 2fd31f6e

/**
 * Response prototype.
 */

var res = module.exports = {
  __proto__: http.ServerResponse.prototype
};

/**
 * Set status `code`.
 *
 * @param {Number} code
 * @return {ServerResponse}
 * @api public
 */

res.status = function(code){
  this.statusCode = code;
  return this;
};

/**
 * Set Link header field with the given `links`.
 *
 * Examples:
 *
 *    res.links({
 *      next: 'http://api.example.com/users?page=2',
 *      last: 'http://api.example.com/users?page=5'
 *    });
 *
 * @param {Object} links
 * @return {ServerResponse}
 * @api public
 */

res.links = function(links){
  var link = this.get('Link') || '';
  if (link) link += ', ';
  return this.set('Link', link + Object.keys(links).map(function(rel){
    return '<' + links[rel] + '>; rel="' + rel + '"';
  }).join(', '));
};

/**
 * Send a response.
 *
 * Examples:
 *
 *     res.send(new Buffer('wahoo'));
 *     res.send({ some: 'json' });
 *     res.send('<p>some html</p>');
 *     res.send(404, 'Sorry, cant find that');
 *     res.send(404);
 *
 * @api public
 */

res.send = function(body){
  var req = this.req;
  var head = 'HEAD' == req.method;
  var type;
  var encoding;
  var len;

  // settings
  var app = this.app;

  // allow status / body
  if (2 == arguments.length) {
    // res.send(body, status) backwards compat
    if ('number' != typeof body && 'number' == typeof arguments[1]) {
      this.statusCode = arguments[1];
    } else {
      this.statusCode = body;
      body = arguments[1];
    }
  }

  switch (typeof body) {
    // response status
    case 'number':
      this.get('Content-Type') || this.type('txt');
      this.statusCode = body;
      body = http.STATUS_CODES[body];
      break;
    // string defaulting to html
    case 'string':
      if (!this.get('Content-Type')) this.type('html');
      break;
    case 'boolean':
    case 'object':
      if (null == body) {
        body = '';
      } else if (Buffer.isBuffer(body)) {
        this.get('Content-Type') || this.type('bin');
      } else {
        return this.json(body);
      }
      break;
  }

  // write strings in utf-8
  if ('string' === typeof body) {
    encoding = 'utf8';
    type = this.get('Content-Type');

    // reflect this in content-type
    if ('string' === typeof type) {
      this.set('Content-Type', setCharset(type, 'utf-8'));
    }
  }

  // populate Content-Length
  if (undefined !== body && !this.get('Content-Length')) {
    len = Buffer.isBuffer(body)
      ? body.length
      : Buffer.byteLength(body, encoding);
    this.set('Content-Length', len);
  }

  // ETag support
  var etag = len !== undefined && app.get('etag fn');
  if (etag && ('GET' === req.method || 'HEAD' === req.method)) {
    if (!this.get('ETag')) {
      etag = etag(body, encoding);
      etag && this.set('ETag', etag);
    }
  }

  // freshness
  if (req.fresh) this.statusCode = 304;

  // strip irrelevant headers
  if (204 == this.statusCode || 304 == this.statusCode) {
    this.removeHeader('Content-Type');
    this.removeHeader('Content-Length');
    this.removeHeader('Transfer-Encoding');
    body = '';
  }

  // respond
  this.end((head ? null : body), encoding);

  return this;
};

/**
 * Send JSON response.
 *
 * Examples:
 *
 *     res.json(null);
 *     res.json({ user: 'tj' });
 *     res.json(500, 'oh noes!');
 *     res.json(404, 'I dont have that');
 *
 * @api public
 */

res.json = function(obj){
  // allow status / body
  if (2 == arguments.length) {
    // res.json(body, status) backwards compat
    if ('number' == typeof arguments[1]) {
      this.statusCode = arguments[1];
      return 'number' === typeof obj
        ? jsonNumDeprecated.call(this, obj)
        : jsonDeprecated.call(this, obj);
    } else {
      this.statusCode = obj;
      obj = arguments[1];
    }
  }

  // settings
  var app = this.app;
  var replacer = app.get('json replacer');
  var spaces = app.get('json spaces');
  var body = JSON.stringify(obj, replacer, spaces);

  // content-type
  this.get('Content-Type') || this.set('Content-Type', 'application/json');

  return this.send(body);
};

var jsonDeprecated = deprecate(res.json,
  'res.json(obj, status): Use res.json(status, obj) instead');

var jsonNumDeprecated = deprecate(res.json,
  'res.json(num, status): Use res.status(status).json(num) instead');

/**
 * Send JSON response with JSONP callback support.
 *
 * Examples:
 *
 *     res.jsonp(null);
 *     res.jsonp({ user: 'tj' });
 *     res.jsonp(500, 'oh noes!');
 *     res.jsonp(404, 'I dont have that');
 *
 * @api public
 */

res.jsonp = function(obj){
  // allow status / body
  if (2 == arguments.length) {
    // res.json(body, status) backwards compat
    if ('number' == typeof arguments[1]) {
      this.statusCode = arguments[1];
      return 'number' === typeof obj
        ? jsonpNumDeprecated.call(this, obj)
        : jsonpDeprecated.call(this, obj);
    } else {
      this.statusCode = obj;
      obj = arguments[1];
    }
  }

  // settings
  var app = this.app;
  var replacer = app.get('json replacer');
  var spaces = app.get('json spaces');
  var body = JSON.stringify(obj, replacer, spaces)
    .replace(/\u2028/g, '\\u2028')
    .replace(/\u2029/g, '\\u2029');
  var callback = this.req.query[app.get('jsonp callback name')];

  // content-type
  this.get('Content-Type') || this.set('Content-Type', 'application/json');

  // fixup callback
  if (Array.isArray(callback)) {
    callback = callback[0];
  }

  // jsonp
  if (callback && 'string' === typeof callback) {
    this.set('Content-Type', 'text/javascript');
    var cb = callback.replace(/[^\[\]\w$.]/g, '');
    body = 'typeof ' + cb + ' === \'function\' && ' + cb + '(' + body + ');';
  }

  return this.send(body);
};

var jsonpDeprecated = deprecate(res.json,
  'res.jsonp(obj, status): Use res.jsonp(status, obj) instead');

var jsonpNumDeprecated = deprecate(res.json,
  'res.jsonp(num, status): Use res.status(status).jsonp(num) instead');

/**
 * Transfer the file at the given `path`.
 *
 * Automatically sets the _Content-Type_ response header field.
 * The callback `fn(err)` is invoked when the transfer is complete
 * or when an error occurs. Be sure to check `res.sentHeader`
 * if you wish to attempt responding, as the header and some data
 * may have already been transferred.
 *
 * Options:
 *
 *   - `maxAge` defaulting to 0
 *   - `root`   root directory for relative filenames
 *   - `hidden` serve hidden files, defaulting to false
 *
 * Other options are passed along to `send`.
 *
 * Examples:
 *
 *  The following example illustrates how `res.sendfile()` may
 *  be used as an alternative for the `static()` middleware for
 *  dynamic situations. The code backing `res.sendfile()` is actually
 *  the same code, so HTTP cache support etc is identical.
 *
 *     app.get('/user/:uid/photos/:file', function(req, res){
 *       var uid = req.params.uid
 *         , file = req.params.file;
 *
 *       req.user.mayViewFilesFrom(uid, function(yes){
 *         if (yes) {
 *           res.sendfile('/uploads/' + uid + '/' + file);
 *         } else {
 *           res.send(403, 'Sorry! you cant see that.');
 *         }
 *       });
 *     });
 *
 * @api public
 */

res.sendfile = function(path, options, fn){
  options = options || {};
  var self = this;
  var req = self.req;
  var next = this.req.next;
  var done;


  // support function as second arg
  if ('function' == typeof options) {
    fn = options;
    options = {};
  }

  // socket errors
  req.socket.on('error', error);

  // errors
  function error(err) {
    if (done) return;
    done = true;

    // clean up
    cleanup();
    if (!self.headersSent) self.removeHeader('Content-Disposition');

    // callback available
    if (fn) return fn(err);

    // list in limbo if there's no callback
    if (self.headersSent) return;

    // delegate
    next(err);
  }

  // streaming
  function stream(stream) {
    if (done) return;
    cleanup();
    if (fn) stream.on('end', fn);
  }

  // cleanup
  function cleanup() {
    req.socket.removeListener('error', error);
  }

  // Back-compat
  options.maxage = options.maxage || options.maxAge || 0;

  // transfer
  var file = send(req, path, options);
  file.on('error', error);
  file.on('directory', next);
  file.on('stream', stream);
  file.pipe(this);
  this.on('finish', cleanup);
};

/**
 * Transfer the file at the given `path` as an attachment.
 *
 * Optionally providing an alternate attachment `filename`,
 * and optional callback `fn(err)`. The callback is invoked
 * when the data transfer is complete, or when an error has
 * ocurred. Be sure to check `res.headersSent` if you plan to respond.
 *
 * This method uses `res.sendfile()`.
 *
 * @api public
 */

res.download = function(path, filename, fn){
  // support function as second arg
  if ('function' == typeof filename) {
    fn = filename;
    filename = null;
  }

  filename = filename || path;
  this.set('Content-Disposition', contentDisposition(filename));
  return this.sendfile(path, fn);
};

/**
 * Set _Content-Type_ response header with `type` through `mime.lookup()`
 * when it does not contain "/", or set the Content-Type to `type` otherwise.
 *
 * Examples:
 *
 *     res.type('.html');
 *     res.type('html');
 *     res.type('json');
 *     res.type('application/json');
 *     res.type('png');
 *
 * @param {String} type
 * @return {ServerResponse} for chaining
 * @api public
 */

res.contentType =
res.type = function(type){
  return this.set('Content-Type', ~type.indexOf('/')
    ? type
    : mime.lookup(type));
};

/**
 * Respond to the Acceptable formats using an `obj`
 * of mime-type callbacks.
 *
 * This method uses `req.accepted`, an array of
 * acceptable types ordered by their quality values.
 * When "Accept" is not present the _first_ callback
 * is invoked, otherwise the first match is used. When
 * no match is performed the server responds with
 * 406 "Not Acceptable".
 *
 * Content-Type is set for you, however if you choose
 * you may alter this within the callback using `res.type()`
 * or `res.set('Content-Type', ...)`.
 *
 *    res.format({
 *      'text/plain': function(){
 *        res.send('hey');
 *      },
 *
 *      'text/html': function(){
 *        res.send('<p>hey</p>');
 *      },
 *
 *      'appliation/json': function(){
 *        res.send({ message: 'hey' });
 *      }
 *    });
 *
 * In addition to canonicalized MIME types you may
 * also use extnames mapped to these types:
 *
 *    res.format({
 *      text: function(){
 *        res.send('hey');
 *      },
 *
 *      html: function(){
 *        res.send('<p>hey</p>');
 *      },
 *
 *      json: function(){
 *        res.send({ message: 'hey' });
 *      }
 *    });
 *
 * By default Express passes an `Error`
 * with a `.status` of 406 to `next(err)`
 * if a match is not made. If you provide
 * a `.default` callback it will be invoked
 * instead.
 *
 * @param {Object} obj
 * @return {ServerResponse} for chaining
 * @api public
 */

res.format = function(obj){
  var req = this.req;
  var next = req.next;

  var fn = obj.default;
  if (fn) delete obj.default;
  var keys = Object.keys(obj);

  var key = req.accepts(keys);

  this.vary("Accept");

  if (key) {
    this.set('Content-Type', normalizeType(key).value);
    obj[key](req, this, next);
  } else if (fn) {
    fn();
  } else {
    var err = new Error('Not Acceptable');
    err.status = 406;
    err.types = normalizeTypes(keys).map(function(o){ return o.value });
    next(err);
  }

  return this;
};

/**
 * Set _Content-Disposition_ header to _attachment_ with optional `filename`.
 *
 * @param {String} filename
 * @return {ServerResponse}
 * @api public
 */

res.attachment = function(filename){
  if (filename) this.type(extname(filename));
  this.set('Content-Disposition', contentDisposition(filename));
  return this;
};

/**
 * Set header `field` to `val`, or pass
 * an object of header fields.
 *
 * Examples:
 *
 *    res.set('Foo', ['bar', 'baz']);
 *    res.set('Accept', 'application/json');
 *    res.set({ Accept: 'text/plain', 'X-API-Key': 'tobi' });
 *
 * Aliased as `res.header()`.
 *
 * @param {String|Object|Array} field
 * @param {String} val
 * @return {ServerResponse} for chaining
 * @api public
 */

res.set =
res.header = function(field, val){
  if (2 == arguments.length) {
    if (Array.isArray(val)) val = val.map(String);
    else val = String(val);
    if ('content-type' == field.toLowerCase() && !/;\s*charset\s*=/.test(val)) {
      var charset = mime.charsets.lookup(val.split(';')[0]);
      if (charset) val += '; charset=' + charset.toLowerCase();
    }
    this.setHeader(field, val);
  } else {
    for (var key in field) {
      this.set(key, field[key]);
    }
  }
  return this;
};

/**
 * Get value for header `field`.
 *
 * @param {String} field
 * @return {String}
 * @api public
 */

res.get = function(field){
  return this.getHeader(field);
};

/**
 * Clear cookie `name`.
 *
 * @param {String} name
 * @param {Object} options
 * @param {ServerResponse} for chaining
 * @api public
 */

res.clearCookie = function(name, options){
  var opts = { expires: new Date(1), path: '/' };
  return this.cookie(name, '', options
    ? mixin(opts, options)
    : opts);
};

/**
 * Set cookie `name` to `val`, with the given `options`.
 *
 * Options:
 *
 *    - `maxAge`   max-age in milliseconds, converted to `expires`
 *    - `signed`   sign the cookie
 *    - `path`     defaults to "/"
 *
 * Examples:
 *
 *    // "Remember Me" for 15 minutes
 *    res.cookie('rememberme', '1', { expires: new Date(Date.now() + 900000), httpOnly: true });
 *
 *    // save as above
 *    res.cookie('rememberme', '1', { maxAge: 900000, httpOnly: true })
 *
 * @param {String} name
 * @param {String|Object} val
 * @param {Options} options
 * @api public
 */

res.cookie = function(name, val, options){
  options = mixin({}, options);
  var secret = this.req.secret;
  var signed = options.signed;
  if (signed && !secret) throw new Error('cookieParser("secret") required for signed cookies');
  if ('number' == typeof val) val = val.toString();
  if ('object' == typeof val) val = 'j:' + JSON.stringify(val);
  if (signed) val = 's:' + sign(val, secret);
  if ('maxAge' in options) {
    options.expires = new Date(Date.now() + options.maxAge);
    options.maxAge /= 1000;
  }
  if (null == options.path) options.path = '/';
  var headerVal = cookie.serialize(name, String(val), options);

  // supports multiple 'res.cookie' calls by getting previous value
  var prev = this.get('Set-Cookie');
  if (prev) {
    if (Array.isArray(prev)) {
      headerVal = prev.concat(headerVal);
    } else {
      headerVal = [prev, headerVal];
    }
  }
  this.set('Set-Cookie', headerVal);
  return this;
};


/**
 * Set the location header to `url`.
 *
 * The given `url` can also be "back", which redirects
 * to the _Referrer_ or _Referer_ headers or "/".
 *
 * Examples:
 *
 *    res.location('/foo/bar').;
 *    res.location('http://example.com');
 *    res.location('../login');
 *
 * @param {String} url
 * @api public
 */

res.location = function(url){
  var req = this.req;

  // "back" is an alias for the referrer
  if ('back' == url) url = req.get('Referrer') || '/';

  // Respond
  this.set('Location', url);
  return this;
};

/**
 * Redirect to the given `url` with optional response `status`
 * defaulting to 302.
 *
 * The resulting `url` is determined by `res.location()`, so
 * it will play nicely with mounted apps, relative paths,
 * `"back"` etc.
 *
 * Examples:
 *
 *    res.redirect('/foo/bar');
 *    res.redirect('http://example.com');
 *    res.redirect(301, 'http://example.com');
 *    res.redirect('http://example.com', 301);
 *    res.redirect('../login'); // /blog/post/1 -> /blog/login
 *
 * @param {String} url
 * @param {Number} code
 * @api public
 */

res.redirect = function(url){
  var head = 'HEAD' == this.req.method;
  var status = 302;
  var body;

  // allow status / url
  if (2 == arguments.length) {
    if ('number' == typeof url) {
      status = url;
      url = arguments[1];
    } else {
      status = arguments[1];
    }
  }

  // Set location header
  this.location(url);
  url = this.get('Location');

  // Support text/{plain,html} by default
  this.format({
    text: function(){
      body = statusCodes[status] + '. Redirecting to ' + encodeURI(url);
    },

    html: function(){
      var u = escapeHtml(url);
      body = '<p>' + statusCodes[status] + '. Redirecting to <a href="' + u + '">' + u + '</a></p>';
    },

    default: function(){
      body = '';
    }
  });

  // Respond
  this.statusCode = status;
  this.set('Content-Length', Buffer.byteLength(body));
  this.end(head ? null : body);
};

/**
 * Add `field` to Vary. If already present in the Vary set, then
 * this call is simply ignored.
 *
 * @param {Array|String} field
 * @param {ServerResponse} for chaining
 * @api public
 */

res.vary = function(field){
  // checks for back-compat
  if (!field) return this;
  if (Array.isArray(field) && !field.length) return this;

  vary(this, field);

  return this;
};

/**
 * Render `view` with the given `options` and optional callback `fn`.
 * When a callback function is given a response will _not_ be made
 * automatically, otherwise a response of _200_ and _text/html_ is given.
 *
 * Options:
 *
 *  - `cache`     boolean hinting to the engine it should cache
 *  - `filename`  filename of the view being rendered
 *
 * @api public
 */

res.render = function(view, options, fn){
  options = options || {};
  var self = this;
  var req = this.req;
  var app = req.app;

  // support callback function as second arg
  if ('function' == typeof options) {
    fn = options, options = {};
  }

  // merge res.locals
  options._locals = self.locals;

  // default callback to respond
  fn = fn || function(err, str){
    if (err) return req.next(err);
    self.send(str);
  };

  // render
  app.render(view, options, fn);
};<|MERGE_RESOLUTION|>--- conflicted
+++ resolved
@@ -3,7 +3,6 @@
  */
 
 var escapeHtml = require('escape-html');
-<<<<<<< HEAD
 var http = require('http');
 var path = require('path');
 var mixin = require('utils-merge');
@@ -19,25 +18,7 @@
 var basename = path.basename;
 var extname = path.extname;
 var mime = send.mime;
-=======
 var vary = require('vary');
-var http = require('http')
-  , path = require('path')
-  , connect = require('connect')
-  , utils = connect.utils
-  , sign = require('cookie-signature').sign
-  , normalizeType = require('./utils').normalizeType
-  , normalizeTypes = require('./utils').normalizeTypes
-  , setCharset = require('./utils').setCharset
-  , deprecate = require('./utils').deprecate
-  , statusCodes = http.STATUS_CODES
-  , cookie = require('cookie')
-  , send = require('send')
-  , mime = connect.mime
-  , resolve = require('url').resolve
-  , basename = path.basename
-  , extname = path.extname;
->>>>>>> 2fd31f6e
 
 /**
  * Response prototype.

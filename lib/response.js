/*!
 * express
 * Copyright(c) 2009-2013 TJ Holowaychuk
 * Copyright(c) 2014-2015 Douglas Christopher Wilson
 * MIT Licensed
 */

'use strict';

/**
 * Module dependencies.
 * @private
 */

var contentDisposition = require('content-disposition');
var deprecate = require('depd')('express');
var encodeUrl = require('encodeurl');
var escapeHtml = require('escape-html');
var http = require('http');
var onFinished = require('on-finished');
var path = require('path');
<<<<<<< HEAD
var pathIsAbsolute = require('path-is-absolute');
=======
var statuses = require('statuses')
>>>>>>> 504a51c0
var merge = require('utils-merge');
var sign = require('cookie-signature').sign;
var normalizeType = require('./utils').normalizeType;
var normalizeTypes = require('./utils').normalizeTypes;
var setCharset = require('./utils').setCharset;
var cookie = require('cookie');
var send = require('send');
var extname = path.extname;
var mime = send.mime;
var resolve = path.resolve;
var vary = require('vary');

/**
 * Response prototype.
 * @public
 */

var res = Object.create(http.ServerResponse.prototype)

/**
 * Module exports.
 * @public
 */

module.exports = res

/**
 * Module variables.
 * @private
 */

var charsetRegExp = /;\s*charset\s*=/;

/**
 * Set status `code`.
 *
 * @param {Number} code
 * @return {ServerResponse}
 * @public
 */

res.status = function status(code) {
  this.statusCode = code;
  return this;
};

/**
 * Set Link header field with the given `links`.
 *
 * Examples:
 *
 *    res.links({
 *      next: 'http://api.example.com/users?page=2',
 *      last: 'http://api.example.com/users?page=5'
 *    });
 *
 * @param {Object} links
 * @return {ServerResponse}
 * @public
 */

res.links = function(links){
  var link = this.get('Link') || '';
  if (link) link += ', ';
  return this.set('Link', link + Object.keys(links).map(function(rel){
    return '<' + links[rel] + '>; rel="' + rel + '"';
  }).join(', '));
};

/**
 * Send a response.
 *
 * Examples:
 *
 *     res.send(new Buffer('wahoo'));
 *     res.send({ some: 'json' });
 *     res.send('<p>some html</p>');
 *
 * @param {string|number|boolean|object|Buffer} body
 * @public
 */

res.send = function send(body) {
  var chunk = body;
  var encoding;
  var len;
  var req = this.req;
  var type;

  // settings
  var app = this.app;

  // support res.send(status, body)
  if (arguments.length === 2) {
<<<<<<< HEAD
    deprecate('res.send(status, body): Use res.status(status).send(body) instead');
    this.statusCode = arguments[0];
    chunk = arguments[1];
=======
    // res.send(body, status) backwards compat
    if (typeof arguments[0] !== 'number' && typeof arguments[1] === 'number') {
      deprecate('res.send(body, status): Use res.status(status).send(body) instead');
      this.statusCode = arguments[1];
    } else {
      deprecate('res.send(status, body): Use res.status(status).send(body) instead');
      this.statusCode = arguments[0];
      chunk = arguments[1];
    }
  }

  // disambiguate res.send(status) and res.send(status, num)
  if (typeof chunk === 'number' && arguments.length === 1) {
    // res.send(status) will set status message as text string
    if (!this.get('Content-Type')) {
      this.type('txt');
    }

    deprecate('res.send(status): Use res.sendStatus(status) instead');
    this.statusCode = chunk;
    chunk = statuses[chunk]
>>>>>>> 504a51c0
  }

  switch (typeof chunk) {
    // string defaulting to html
    case 'string':
      if (!this.get('Content-Type')) {
        this.type('html');
      }
      break;
    case 'boolean':
    case 'number':
    case 'object':
      if (chunk === null) {
        chunk = '';
      } else if (Buffer.isBuffer(chunk)) {
        if (!this.get('Content-Type')) {
          this.type('bin');
        }
      } else {
        return this.json(chunk);
      }
      break;
  }

  // write strings in utf-8
  if (typeof chunk === 'string') {
    encoding = 'utf8';
    type = this.get('Content-Type');

    // reflect this in content-type
    if (typeof type === 'string') {
      this.set('Content-Type', setCharset(type, 'utf-8'));
    }
  }

  // populate Content-Length
  if (chunk !== undefined) {
    if (!Buffer.isBuffer(chunk)) {
      // convert chunk to Buffer; saves later double conversions
      chunk = new Buffer(chunk, encoding);
      encoding = undefined;
    }

    len = chunk.length;
    this.set('Content-Length', len);
  }

  // populate ETag
  var etag;
  var generateETag = len !== undefined && app.get('etag fn');
  if (typeof generateETag === 'function' && !this.get('ETag')) {
    if ((etag = generateETag(chunk, encoding))) {
      this.set('ETag', etag);
    }
  }

  // freshness
  if (req.fresh) this.statusCode = 304;

  // strip irrelevant headers
  if (204 === this.statusCode || 304 === this.statusCode) {
    this.removeHeader('Content-Type');
    this.removeHeader('Content-Length');
    this.removeHeader('Transfer-Encoding');
    chunk = '';
  }

  if (req.method === 'HEAD') {
    // skip body for HEAD
    this.end();
  } else {
    // respond
    this.end(chunk, encoding);
  }

  return this;
};

/**
 * Send JSON response.
 *
 * Examples:
 *
 *     res.json(null);
 *     res.json({ user: 'tj' });
 *
 * @param {string|number|boolean|object} obj
 * @public
 */

res.json = function json(obj) {
  // settings
  var app = this.app;
  var replacer = app.get('json replacer');
  var spaces = app.get('json spaces');
  var body = stringify(obj, replacer, spaces);

  // content-type
  if (!this.get('Content-Type')) {
    this.set('Content-Type', 'application/json');
  }

  return this.send(body);
};

/**
 * Send JSON response with JSONP callback support.
 *
 * Examples:
 *
 *     res.jsonp(null);
 *     res.jsonp({ user: 'tj' });
 *
 * @param {string|number|boolean|object} obj
 * @public
 */

res.jsonp = function jsonp(obj) {
  // settings
  var app = this.app;
  var replacer = app.get('json replacer');
  var spaces = app.get('json spaces');
  var body = stringify(obj, replacer, spaces);
  var callback = this.req.query[app.get('jsonp callback name')];

  // content-type
  if (!this.get('Content-Type')) {
    this.set('X-Content-Type-Options', 'nosniff');
    this.set('Content-Type', 'application/json');
  }

  // fixup callback
  if (Array.isArray(callback)) {
    callback = callback[0];
  }

  // jsonp
  if (typeof callback === 'string' && callback.length !== 0) {
    this.charset = 'utf-8';
    this.set('X-Content-Type-Options', 'nosniff');
    this.set('Content-Type', 'text/javascript');

    // restrict callback charset
    callback = callback.replace(/[^\[\]\w$.]/g, '');

    // replace chars not allowed in JavaScript that are in JSON
    body = body
      .replace(/\u2028/g, '\\u2028')
      .replace(/\u2029/g, '\\u2029');

    // the /**/ is a specific security mitigation for "Rosetta Flash JSONP abuse"
    // the typeof check is just to reduce client error noise
    body = '/**/ typeof ' + callback + ' === \'function\' && ' + callback + '(' + body + ');';
  }

  return this.send(body);
};

/**
 * Send given HTTP status code.
 *
 * Sets the response status to `statusCode` and the body of the
 * response to the standard description from node's http.STATUS_CODES
 * or the statusCode number if no description.
 *
 * Examples:
 *
 *     res.sendStatus(200);
 *
 * @param {number} statusCode
 * @public
 */

res.sendStatus = function sendStatus(statusCode) {
  var body = statuses[statusCode] || String(statusCode)

  this.statusCode = statusCode;
  this.type('txt');

  return this.send(body);
};

/**
 * Transfer the file at the given `path`.
 *
 * Automatically sets the _Content-Type_ response header field.
 * The callback `callback(err)` is invoked when the transfer is complete
 * or when an error occurs. Be sure to check `res.sentHeader`
 * if you wish to attempt responding, as the header and some data
 * may have already been transferred.
 *
 * Options:
 *
 *   - `maxAge`   defaulting to 0 (can be string converted by `ms`)
 *   - `root`     root directory for relative filenames
 *   - `headers`  object of headers to serve with file
 *   - `dotfiles` serve dotfiles, defaulting to false; can be `"allow"` to send them
 *
 * Other options are passed along to `send`.
 *
 * Examples:
 *
 *  The following example illustrates how `res.sendFile()` may
 *  be used as an alternative for the `static()` middleware for
 *  dynamic situations. The code backing `res.sendFile()` is actually
 *  the same code, so HTTP cache support etc is identical.
 *
 *     app.get('/user/:uid/photos/:file', function(req, res){
 *       var uid = req.params.uid
 *         , file = req.params.file;
 *
 *       req.user.mayViewFilesFrom(uid, function(yes){
 *         if (yes) {
 *           res.sendFile('/uploads/' + uid + '/' + file);
 *         } else {
 *           res.send(403, 'Sorry! you cant see that.');
 *         }
 *       });
 *     });
 *
 * @public
 */

res.sendFile = function sendFile(path, options, callback) {
  var done = callback;
  var req = this.req;
  var res = this;
  var next = req.next;
  var opts = options || {};

  if (!path) {
    throw new TypeError('path argument is required to res.sendFile');
  }

  // support function as second arg
  if (typeof options === 'function') {
    done = options;
    opts = {};
  }

  if (!opts.root && !pathIsAbsolute(path)) {
    throw new TypeError('path must be absolute or specify root to res.sendFile');
  }

  // create file stream
  var pathname = encodeURI(path);
  var file = send(req, pathname, opts);

  // transfer
  sendfile(res, file, opts, function (err) {
    if (done) return done(err);
    if (err && err.code === 'EISDIR') return next();

    // next() all but write errors
    if (err && err.code !== 'ECONNABORTED' && err.syscall !== 'write') {
      next(err);
    }
  });
};

/**
 * Transfer the file at the given `path` as an attachment.
 *
 * Optionally providing an alternate attachment `filename`,
 * and optional callback `callback(err)`. The callback is invoked
 * when the data transfer is complete, or when an error has
 * ocurred. Be sure to check `res.headersSent` if you plan to respond.
 *
 * This method uses `res.sendFile()`.
 *
 * @public
 */

res.download = function download(path, filename, callback) {
  var done = callback;
  var name = filename;

  // support function as second arg
  if (typeof filename === 'function') {
    done = filename;
    name = null;
  }

  // set Content-Disposition when file is sent
  var headers = {
    'Content-Disposition': contentDisposition(name || path)
  };

  // Resolve the full path for sendFile
  var fullPath = resolve(path);

  return this.sendFile(fullPath, { headers: headers }, done);
};

/**
 * Set _Content-Type_ response header with `type` through `mime.lookup()`
 * when it does not contain "/", or set the Content-Type to `type` otherwise.
 *
 * Examples:
 *
 *     res.type('.html');
 *     res.type('html');
 *     res.type('json');
 *     res.type('application/json');
 *     res.type('png');
 *
 * @param {String} type
 * @return {ServerResponse} for chaining
 * @public
 */

res.contentType =
res.type = function contentType(type) {
  var ct = type.indexOf('/') === -1
    ? mime.lookup(type)
    : type;

  return this.set('Content-Type', ct);
};

/**
 * Respond to the Acceptable formats using an `obj`
 * of mime-type callbacks.
 *
 * This method uses `req.accepted`, an array of
 * acceptable types ordered by their quality values.
 * When "Accept" is not present the _first_ callback
 * is invoked, otherwise the first match is used. When
 * no match is performed the server responds with
 * 406 "Not Acceptable".
 *
 * Content-Type is set for you, however if you choose
 * you may alter this within the callback using `res.type()`
 * or `res.set('Content-Type', ...)`.
 *
 *    res.format({
 *      'text/plain': function(){
 *        res.send('hey');
 *      },
 *
 *      'text/html': function(){
 *        res.send('<p>hey</p>');
 *      },
 *
 *      'appliation/json': function(){
 *        res.send({ message: 'hey' });
 *      }
 *    });
 *
 * In addition to canonicalized MIME types you may
 * also use extnames mapped to these types:
 *
 *    res.format({
 *      text: function(){
 *        res.send('hey');
 *      },
 *
 *      html: function(){
 *        res.send('<p>hey</p>');
 *      },
 *
 *      json: function(){
 *        res.send({ message: 'hey' });
 *      }
 *    });
 *
 * By default Express passes an `Error`
 * with a `.status` of 406 to `next(err)`
 * if a match is not made. If you provide
 * a `.default` callback it will be invoked
 * instead.
 *
 * @param {Object} obj
 * @return {ServerResponse} for chaining
 * @public
 */

res.format = function(obj){
  var req = this.req;
  var next = req.next;

  var fn = obj.default;
  if (fn) delete obj.default;
  var keys = Object.keys(obj);

  var key = keys.length > 0
    ? req.accepts(keys)
    : false;

  this.vary("Accept");

  if (key) {
    this.set('Content-Type', normalizeType(key).value);
    obj[key](req, this, next);
  } else if (fn) {
    fn();
  } else {
    var err = new Error('Not Acceptable');
    err.status = err.statusCode = 406;
    err.types = normalizeTypes(keys).map(function(o){ return o.value });
    next(err);
  }

  return this;
};

/**
 * Set _Content-Disposition_ header to _attachment_ with optional `filename`.
 *
 * @param {String} filename
 * @return {ServerResponse}
 * @public
 */

res.attachment = function attachment(filename) {
  if (filename) {
    this.type(extname(filename));
  }

  this.set('Content-Disposition', contentDisposition(filename));

  return this;
};

/**
 * Append additional header `field` with value `val`.
 *
 * Example:
 *
 *    res.append('Link', ['<http://localhost/>', '<http://localhost:3000/>']);
 *    res.append('Set-Cookie', 'foo=bar; Path=/; HttpOnly');
 *    res.append('Warning', '199 Miscellaneous warning');
 *
 * @param {String} field
 * @param {String|Array} val
 * @return {ServerResponse} for chaining
 * @public
 */

res.append = function append(field, val) {
  var prev = this.get(field);
  var value = val;

  if (prev) {
    // concat the new and prev vals
    value = Array.isArray(prev) ? prev.concat(val)
      : Array.isArray(val) ? [prev].concat(val)
      : [prev, val];
  }

  return this.set(field, value);
};

/**
 * Set header `field` to `val`, or pass
 * an object of header fields.
 *
 * Examples:
 *
 *    res.set('Foo', ['bar', 'baz']);
 *    res.set('Accept', 'application/json');
 *    res.set({ Accept: 'text/plain', 'X-API-Key': 'tobi' });
 *
 * Aliased as `res.header()`.
 *
 * @param {String|Object} field
 * @param {String|Array} val
 * @return {ServerResponse} for chaining
 * @public
 */

res.set =
res.header = function header(field, val) {
  if (arguments.length === 2) {
    var value = Array.isArray(val)
      ? val.map(String)
      : String(val);

    // add charset to content-type
    if (field.toLowerCase() === 'content-type' && !charsetRegExp.test(value)) {
      var charset = mime.charsets.lookup(value.split(';')[0]);
      if (charset) value += '; charset=' + charset.toLowerCase();
    }

    this.setHeader(field, value);
  } else {
    for (var key in field) {
      this.set(key, field[key]);
    }
  }
  return this;
};

/**
 * Get value for header `field`.
 *
 * @param {String} field
 * @return {String}
 * @public
 */

res.get = function(field){
  return this.getHeader(field);
};

/**
 * Clear cookie `name`.
 *
 * @param {String} name
 * @param {Object} [options]
 * @return {ServerResponse} for chaining
 * @public
 */

res.clearCookie = function clearCookie(name, options) {
  var opts = merge({ expires: new Date(1), path: '/' }, options);

  return this.cookie(name, '', opts);
};

/**
 * Set cookie `name` to `value`, with the given `options`.
 *
 * Options:
 *
 *    - `maxAge`   max-age in milliseconds, converted to `expires`
 *    - `signed`   sign the cookie
 *    - `path`     defaults to "/"
 *
 * Examples:
 *
 *    // "Remember Me" for 15 minutes
 *    res.cookie('rememberme', '1', { expires: new Date(Date.now() + 900000), httpOnly: true });
 *
 *    // save as above
 *    res.cookie('rememberme', '1', { maxAge: 900000, httpOnly: true })
 *
 * @param {String} name
 * @param {String|Object} value
 * @param {Options} options
 * @return {ServerResponse} for chaining
 * @public
 */

res.cookie = function (name, value, options) {
  var opts = merge({}, options);
  var secret = this.req.secret;
  var signed = opts.signed;

  if (signed && !secret) {
    throw new Error('cookieParser("secret") required for signed cookies');
  }

  var val = typeof value === 'object'
    ? 'j:' + JSON.stringify(value)
    : String(value);

  if (signed) {
    val = 's:' + sign(val, secret);
  }

  if ('maxAge' in opts) {
    opts.expires = new Date(Date.now() + opts.maxAge);
    opts.maxAge /= 1000;
  }

  if (opts.path == null) {
    opts.path = '/';
  }

  this.append('Set-Cookie', cookie.serialize(name, String(val), opts));

  return this;
};

/**
 * Set the location header to `url`.
 *
 * The given `url` can also be "back", which redirects
 * to the _Referrer_ or _Referer_ headers or "/".
 *
 * Examples:
 *
 *    res.location('/foo/bar').;
 *    res.location('http://example.com');
 *    res.location('../login');
 *
 * @param {String} url
 * @return {ServerResponse} for chaining
 * @public
 */

res.location = function location(url) {
  var loc = url;

  // "back" is an alias for the referrer
  if (url === 'back') {
    loc = this.req.get('Referrer') || '/';
  }

  // set location
  return this.set('Location', encodeUrl(loc));
};

/**
 * Redirect to the given `url` with optional response `status`
 * defaulting to 302.
 *
 * The resulting `url` is determined by `res.location()`, so
 * it will play nicely with mounted apps, relative paths,
 * `"back"` etc.
 *
 * Examples:
 *
 *    res.redirect('/foo/bar');
 *    res.redirect('http://example.com');
 *    res.redirect(301, 'http://example.com');
 *    res.redirect('../login'); // /blog/post/1 -> /blog/login
 *
 * @public
 */

res.redirect = function redirect(url) {
  var address = url;
  var body;
  var status = 302;

  // allow status / url
  if (arguments.length === 2) {
    if (typeof arguments[0] === 'number') {
      status = arguments[0];
      address = arguments[1];
    } else {
      deprecate('res.redirect(url, status): Use res.redirect(status, url) instead');
      status = arguments[1];
    }
  }

  // Set location header
  address = this.location(address).get('Location');

  // Support text/{plain,html} by default
  this.format({
    text: function(){
      body = statuses[status] + '. Redirecting to ' + address
    },

    html: function(){
      var u = escapeHtml(address);
      body = '<p>' + statuses[status] + '. Redirecting to <a href="' + u + '">' + u + '</a></p>'
    },

    default: function(){
      body = '';
    }
  });

  // Respond
  this.statusCode = status;
  this.set('Content-Length', Buffer.byteLength(body));

  if (this.req.method === 'HEAD') {
    this.end();
  } else {
    this.end(body);
  }
};

/**
 * Add `field` to Vary. If already present in the Vary set, then
 * this call is simply ignored.
 *
 * @param {Array|String} field
 * @return {ServerResponse} for chaining
 * @public
 */

res.vary = function(field){
  vary(this, field);

  return this;
};

/**
 * Render `view` with the given `options` and optional callback `fn`.
 * When a callback function is given a response will _not_ be made
 * automatically, otherwise a response of _200_ and _text/html_ is given.
 *
 * Options:
 *
 *  - `cache`     boolean hinting to the engine it should cache
 *  - `filename`  filename of the view being rendered
 *
 * @public
 */

res.render = function render(view, options, callback) {
  var app = this.req.app;
  var done = callback;
  var opts = options || {};
  var req = this.req;
  var self = this;

  // support callback function as second arg
  if (typeof options === 'function') {
    done = options;
    opts = {};
  }

  // merge res.locals
  opts._locals = self.locals;

  // default callback to respond
  done = done || function (err, str) {
    if (err) return req.next(err);
    self.send(str);
  };

  // render
  app.render(view, opts, done);
};

// pipe the send file stream
function sendfile(res, file, options, callback) {
  var done = false;
  var streaming;

  // request aborted
  function onaborted() {
    if (done) return;
    done = true;

    var err = new Error('Request aborted');
    err.code = 'ECONNABORTED';
    callback(err);
  }

  // directory
  function ondirectory() {
    if (done) return;
    done = true;

    var err = new Error('EISDIR, read');
    err.code = 'EISDIR';
    callback(err);
  }

  // errors
  function onerror(err) {
    if (done) return;
    done = true;
    callback(err);
  }

  // ended
  function onend() {
    if (done) return;
    done = true;
    callback();
  }

  // file
  function onfile() {
    streaming = false;
  }

  // finished
  function onfinish(err) {
    if (err && err.code === 'ECONNRESET') return onaborted();
    if (err) return onerror(err);
    if (done) return;

    setImmediate(function () {
      if (streaming !== false && !done) {
        onaborted();
        return;
      }

      if (done) return;
      done = true;
      callback();
    });
  }

  // streaming
  function onstream() {
    streaming = true;
  }

  file.on('directory', ondirectory);
  file.on('end', onend);
  file.on('error', onerror);
  file.on('file', onfile);
  file.on('stream', onstream);
  onFinished(res, onfinish);

  if (options.headers) {
    // set headers on successful transfer
    file.on('headers', function headers(res) {
      var obj = options.headers;
      var keys = Object.keys(obj);

      for (var i = 0; i < keys.length; i++) {
        var k = keys[i];
        res.setHeader(k, obj[k]);
      }
    });
  }

  // pipe
  file.pipe(res);
}

/**
 * Stringify JSON, like JSON.stringify, but v8 optimized.
 * @private
 */

function stringify(value, replacer, spaces) {
  // v8 checks arguments.length for optimizing simple call
  // https://bugs.chromium.org/p/v8/issues/detail?id=4730
  return replacer || spaces
    ? JSON.stringify(value, replacer, spaces)
    : JSON.stringify(value);
}<|MERGE_RESOLUTION|>--- conflicted
+++ resolved
@@ -19,11 +19,8 @@
 var http = require('http');
 var onFinished = require('on-finished');
 var path = require('path');
-<<<<<<< HEAD
 var pathIsAbsolute = require('path-is-absolute');
-=======
 var statuses = require('statuses')
->>>>>>> 504a51c0
 var merge = require('utils-merge');
 var sign = require('cookie-signature').sign;
 var normalizeType = require('./utils').normalizeType;
@@ -118,33 +115,9 @@
 
   // support res.send(status, body)
   if (arguments.length === 2) {
-<<<<<<< HEAD
     deprecate('res.send(status, body): Use res.status(status).send(body) instead');
     this.statusCode = arguments[0];
     chunk = arguments[1];
-=======
-    // res.send(body, status) backwards compat
-    if (typeof arguments[0] !== 'number' && typeof arguments[1] === 'number') {
-      deprecate('res.send(body, status): Use res.status(status).send(body) instead');
-      this.statusCode = arguments[1];
-    } else {
-      deprecate('res.send(status, body): Use res.status(status).send(body) instead');
-      this.statusCode = arguments[0];
-      chunk = arguments[1];
-    }
-  }
-
-  // disambiguate res.send(status) and res.send(status, num)
-  if (typeof chunk === 'number' && arguments.length === 1) {
-    // res.send(status) will set status message as text string
-    if (!this.get('Content-Type')) {
-      this.type('txt');
-    }
-
-    deprecate('res.send(status): Use res.sendStatus(status) instead');
-    this.statusCode = chunk;
-    chunk = statuses[chunk]
->>>>>>> 504a51c0
   }
 
   switch (typeof chunk) {

/**
 * Module dependencies.
 */

var http = require('http')
  , path = require('path')
  , connect = require('connect')
  , utils = connect.utils
  , sign = require('cookie-signature').sign
  , normalizeType = require('./utils').normalizeType
  , normalizeTypes = require('./utils').normalizeTypes
  , etag = require('./utils').etag
  , statusCodes = http.STATUS_CODES
  , cookie = require('cookie')
  , send = require('send')
  , mime = connect.mime
  , basename = path.basename
  , extname = path.extname
  , join = path.join;

/**
 * Response prototype.
 */

var res = module.exports = {
  __proto__: http.ServerResponse.prototype
};

/**
 * Set status `code`.
 *
 * @param {Number} code
 * @return {ServerResponse}
 * @api public
 */

res.status = function(code){
  this.statusCode = code;
  return this;
};

/**
 * Set Link header field with the given `links`.
 *
 * Examples:
 *
 *    res.links({
 *      next: 'http://api.example.com/users?page=2',
 *      last: 'http://api.example.com/users?page=5'
 *    });
 *
 * @param {Object} links
 * @return {ServerResponse}
 * @api public
 */

res.links = function(links){
  return this.set('Link', Object.keys(links).map(function(rel){
    return '<' + links[rel] + '>; rel="' + rel + '"';
  }).join(', '));
};

/**
 * Send a response.
 *
 * Examples:
 *
 *     res.send(new Buffer('wahoo'));
 *     res.send({ some: 'json' });
 *     res.send('<p>some html</p>');
 *     res.send(404, 'Sorry, cant find that');
 *     res.send(404);
 *
 * @param {Mixed} body or status
 * @param {Mixed} body
 * @return {ServerResponse}
 * @api public
 */

res.send = function(body){
  var req = this.req
    , head = 'HEAD' == req.method
    , len;

  // allow status / body
  if (2 == arguments.length) {
    // res.send(body, status) backwards compat
    if ('number' != typeof body && 'number' == typeof arguments[1]) {
      this.statusCode = arguments[1];
    } else {
      this.statusCode = body;
      body = arguments[1];
    }
  }

  switch (typeof body) {
    // response status
    case 'number':
      this.get('Content-Type') || this.type('txt');
      this.statusCode = body;
      body = http.STATUS_CODES[body];
      break;
    // string defaulting to html
    case 'string':
      if (!this.get('Content-Type')) {
        this.charset = this.charset || 'utf-8';
        this.type('html');
      }
      break;
    case 'boolean':
    case 'object':
      if (null == body) {
        body = '';
      } else if (Buffer.isBuffer(body)) {
        this.get('Content-Type') || this.type('bin');
      } else {
        return this.json(body);
      }
      break;
  }

  // populate Content-Length
  if (undefined !== body && !this.get('Content-Length')) {
    this.set('Content-Length', len = Buffer.isBuffer(body)
      ? body.length
      : Buffer.byteLength(body));
  }

  // ETag support
  // TODO: W/ support
  if (len > 1024) {
    if (!this.get('ETag')) {
      this.set('ETag', etag(body));
    }
  }

  // freshness
  if (req.fresh) this.statusCode = 304;

  // strip irrelevant headers
  if (204 == this.statusCode || 304 == this.statusCode) {
    this.removeHeader('Content-Type');
    this.removeHeader('Content-Length');
    this.removeHeader('Transfer-Encoding');
    body = '';
  }

  // respond
  this.end(head ? null : body);
  return this;
};

/**
 * Send JSON response.
 *
 * Examples:
 *
 *     res.json(null);
 *     res.json({ user: 'tj' });
 *     res.json(500, 'oh noes!');
 *     res.json(404, 'I dont have that');
 *
 * @param {Mixed} obj or status
 * @param {Mixed} obj
 * @return {ServerResponse}
 * @api public
 */

res.json = function(obj){
  // allow status / body
  if (2 == arguments.length) {
    // res.json(body, status) backwards compat
    if ('number' == typeof arguments[1]) {
      this.statusCode = arguments[1];
    } else {
      this.statusCode = obj;
      obj = arguments[1];
    }
  }

  // settings
  var app = this.app;
  var replacer = app.get('json replacer');
  var spaces = app.get('json spaces');
  var body = JSON.stringify(obj, replacer, spaces);

  // content-type
  this.charset = this.charset || 'utf-8';
  this.get('Content-Type') || this.set('Content-Type', 'application/json');

  return this.send(body);
};

/**
 * Send JSON response with JSONP callback support.
 *
 * Examples:
 *
 *     res.jsonp(null);
 *     res.jsonp({ user: 'tj' });
 *     res.jsonp(500, 'oh noes!');
 *     res.jsonp(404, 'I dont have that');
 *
 * @param {Mixed} obj or status
 * @param {Mixed} obj
 * @return {ServerResponse}
 * @api public
 */

res.jsonp = function(obj){
  // allow status / body
  if (2 == arguments.length) {
    // res.json(body, status) backwards compat
    if ('number' == typeof arguments[1]) {
      this.statusCode = arguments[1];
    } else {
      this.statusCode = obj;
      obj = arguments[1];
    }
  }

  // settings
  var app = this.app;
  var replacer = app.get('json replacer');
  var spaces = app.get('json spaces');
  var body = JSON.stringify(obj, replacer, spaces)
    .replace(/\u2028/g, '\\u2028')
    .replace(/\u2029/g, '\\u2029');
  var callback = this.req.query[app.get('jsonp callback name')];

  // content-type
  this.charset = this.charset || 'utf-8';
  this.set('Content-Type', 'application/json');

  // jsonp
  if (callback) {
    this.set('Content-Type', 'text/javascript');
    var cb = callback.replace(/[^\[\]\w$.]/g, '');
    body = cb + ' && ' + cb + '(' + body + ');';
  }

  return this.send(body);
};

/**
 * Transfer the file at the given `path`.
 *
 * Automatically sets the _Content-Type_ response header field.
 * The callback `fn(err)` is invoked when the transfer is complete
 * or when an error occurs. Be sure to check `res.sentHeader`
 * if you wish to attempt responding, as the header and some data
 * may have already been transferred.
 *
 * Options:
 *
 *   - `maxAge` defaulting to 0
 *   - `root`   root directory for relative filenames
 *
 * Examples:
 *
 *  The following example illustrates how `res.sendfile()` may
 *  be used as an alternative for the `static()` middleware for
 *  dynamic situations. The code backing `res.sendfile()` is actually
 *  the same code, so HTTP cache support etc is identical.
 *
 *     app.get('/user/:uid/photos/:file', function(req, res){
 *       var uid = req.params.uid
 *         , file = req.params.file;
 *
 *       req.user.mayViewFilesFrom(uid, function(yes){
 *         if (yes) {
 *           res.sendfile('/uploads/' + uid + '/' + file);
 *         } else {
 *           res.send(403, 'Sorry! you cant see that.');
 *         }
 *       });
 *     });
 *
 * @param {String} path
 * @param {Object|Function} options or fn
 * @param {Function} fn
 * @api public
 */

res.sendfile = function(path, options, fn){
  var self = this
    , req = self.req
    , next = this.req.next
    , options = options || {}
    , done;

  // support function as second arg
  if ('function' == typeof options) {
    fn = options;
    options = {};
  }

  // socket errors
  req.socket.on('error', error);

  // errors
  function error(err) {
    if (done) return;
    done = true;

    // clean up
    cleanup();
    if (!self.headerSent) self.removeHeader('Content-Disposition');

    // callback available
    if (fn) return fn(err);

    // list in limbo if there's no callback
    if (self.headerSent) return;

    // delegate
    next(err);
  }

  // streaming
  function stream() {
    if (done) return;
    cleanup();
    if (fn) self.on('finish', fn);
  }

  // cleanup
  function cleanup() {
    req.socket.removeListener('error', error);
  }

  // transfer
  var file = send(req, path);
  if (options.root) file.root(options.root);
  file.maxage(options.maxAge || 0);
  file.on('error', error);
  file.on('directory', next);
  file.on('stream', stream);
  file.pipe(this);
  this.on('finish', cleanup);
};

/**
 * Transfer the file at the given `path` as an attachment.
 *
 * Optionally providing an alternate attachment `filename`,
 * and optional callback `fn(err)`. The callback is invoked
 * when the data transfer is complete, or when an error has
 * ocurred. Be sure to check `res.headerSent` if you plan to respond.
 *
 * This method uses `res.sendfile()`.
 *
 * @param {String} path
 * @param {String|Function} filename or fn
 * @param {Function} fn
 * @api public
 */

res.download = function(path, filename, fn){
  // support function as second arg
  if ('function' == typeof filename) {
    fn = filename;
    filename = null;
  }

  filename = filename || path;
  this.set('Content-Disposition', 'attachment; filename="' + basename(filename) + '"');
  return this.sendfile(path, fn);
};

/**
 * Set _Content-Type_ response header with `type` through `mime.lookup()`
 * when it does not contain "/", or set the Content-Type to `type` otherwise.
 *
 * Examples:
 *
 *     res.type('.html');
 *     res.type('html');
 *     res.type('json');
 *     res.type('application/json');
 *     res.type('png');
 *
 * @param {String} type
 * @return {ServerResponse} for chaining
 * @api public
 */

res.contentType =
res.type = function(type){
  return this.set('Content-Type', ~type.indexOf('/')
    ? type
    : mime.lookup(type));
};

/**
 * Respond to the Acceptable formats using an `obj`
 * of mime-type callbacks.
 *
 * This method uses `req.accepted`, an array of
 * acceptable types ordered by their quality values.
 * When "Accept" is not present the _first_ callback
 * is invoked, otherwise the first match is used. When
 * no match is performed the server responds with
 * 406 "Not Acceptable".
 *
 * Content-Type is set for you, however if you choose
 * you may alter this within the callback using `res.type()`
 * or `res.set('Content-Type', ...)`.
 *
 *    res.format({
 *      'text/plain': function(){
 *        res.send('hey');
 *      },
 *
 *      'text/html': function(){
 *        res.send('<p>hey</p>');
 *      },
 *
 *      'appliation/json': function(){
 *        res.send({ message: 'hey' });
 *      }
 *    });
 *
 * In addition to canonicalized MIME types you may
 * also use extnames mapped to these types:
 *
 *    res.format({
 *      text: function(){
 *        res.send('hey');
 *      },
 *
 *      html: function(){
 *        res.send('<p>hey</p>');
 *      },
 *
 *      json: function(){
 *        res.send({ message: 'hey' });
 *      }
 *    });
 *
 * By default Express passes an `Error`
 * with a `.status` of 406 to `next(err)`
 * if a match is not made. If you provide
 * a `.default` callback it will be invoked
 * instead.
 *
 * @param {Object} obj
 * @return {ServerResponse} for chaining
 * @api public
 */

res.format = function(obj){
  var req = this.req
    , next = req.next;

  var fn = obj.default;
  if (fn) delete obj.default;
  var keys = Object.keys(obj);

  var key = req.accepts(keys);

  this.set('Vary', 'Accept');

  if (key) {
    this.set('Content-Type', normalizeType(key));
    obj[key](req, this, next);
  } else if (fn) {
    fn();
  } else {
    var err = new Error('Not Acceptable');
    err.status = 406;
    err.types = normalizeTypes(keys);
    next(err);
  }

  return this;
};

/**
 * Set _Content-Disposition_ header to _attachment_ with optional `filename`.
 *
 * @param {String} filename
 * @return {ServerResponse}
 * @api public
 */

res.attachment = function(filename){
  if (filename) this.type(extname(filename));
  this.set('Content-Disposition', filename
    ? 'attachment; filename="' + basename(filename) + '"'
    : 'attachment');
  return this;
};

/**
 * Set header `field` to `val`, or pass
 * an object of header fields.
 *
 * Examples:
 *
 *    res.set('Accept', 'application/json');
 *    res.set({ Accept: 'text/plain', 'X-API-Key': 'tobi' });
 *
 * Aliased as `res.header()`.
 *
 * @param {String|Object} field
 * @param {String} val
 * @return {ServerResponse} for chaining
 * @api public
 */

res.set =
res.header = function(field, val){
  if (2 == arguments.length) {
    this.setHeader(field, '' + val);
  } else {
    for (var key in field) {
      this.setHeader(key, '' + field[key]);
    }
  }
  return this;
};

/**
 * Get value for header `field`.
 *
 * @param {String} field
 * @return {String}
 * @api public
 */

res.get = function(field){
  return this.getHeader(field);
};

/**
 * Clear cookie `name`.
 *
 * @param {String} name
 * @param {Object} options
 * @param {ServerResponse} for chaining
 * @api public
 */

res.clearCookie = function(name, options){
  var opts = { expires: new Date(1), path: '/' };
  return this.cookie(name, '', options
    ? utils.merge(opts, options)
    : opts);
};

/**
 * Set cookie `name` to `val`, with the given `options`.
 *
 * Options:
 *
 *    - `maxAge`   max-age in milliseconds, converted to `expires`
 *    - `signed`   sign the cookie
 *    - `path`     defaults to "/"
 *
 * Examples:
 *
 *    // "Remember Me" for 15 minutes
 *    res.cookie('rememberme', '1', { expires: new Date(Date.now() + 900000), httpOnly: true });
 *
 *    // save as above
 *    res.cookie('rememberme', '1', { maxAge: 900000, httpOnly: true })
 *
 * @param {String} name
 * @param {String|Object} val
 * @param {Options} options
 * @api public
 */

res.cookie = function(name, val, options){
  options = utils.merge({}, options);
  var secret = this.req.secret;
  var signed = options.signed;
  if (signed && !secret) throw new Error('connect.cookieParser("secret") required for signed cookies');
  if ('object' == typeof val) val = 'j:' + JSON.stringify(val);
  if (signed) val = 's:' + sign(val, secret);
  if ('maxAge' in options) {
    options.expires = new Date(Date.now() + options.maxAge);
    options.maxAge /= 1000;
  }
  if (null == options.path) options.path = '/';
  this.set('Set-Cookie', cookie.serialize(name, String(val), options));
  return this;
};


/**
 * Set the location header to `url`.
 *
 * The given `url` can also be the name of a mapped url, for
 * example by default express supports "back" which redirects
 * to the _Referrer_ or _Referer_ headers or "/".
 *
 * Examples:
 *
 *    res.location('/foo/bar').;
 *    res.location('http://example.com');
 *    res.location('../login'); // /blog/post/1 -> /blog/login
 *
 * Mounting:
 *
<<<<<<< HEAD
 *   When an application is mounted, and `res.redirect()`
 *   is given a path that does _not_ lead with "/". For
=======
 *   When an application is mounted, and `res.location()`
 *   is given a path that does _not_ lead with "/". For 
>>>>>>> ab75fa04
 *   example suppose a "blog" app is mounted at "/blog",
 *   the following call to `res.location()` would result
 *   in "/blog/login":
 *
 *      res.location('login');
 *
 *   While the leading slash would result in a location of "/login":
 *
 *      res.location('/login');
 *
 * @param {String} url
 * @api public
 */

res.location = function(url){
  var app = this.app
    , req = this.req;

  // setup redirect map
  var map = { back: req.get('Referrer') || '/' };

  // perform redirect
  url = map[url] || url;

  // relative
  if (!~url.indexOf('://') && 0 != url.indexOf('//')) {
    var path = app.path();

    // relative to path
    if ('.' == url[0]) {
      url = req.path + '/' + url;
    // relative to mount-point
    } else if ('/' != url[0]) {
      url = path + '/' + url;
    }
  }

  // Respond
  this.set('Location', url);
  return this;
};

/**
 * Redirect to the given `url` with optional response `status`
 * defaulting to 302.
 *
 * The resulting `url` is determined by `res.location()`, so
 * it will play nicely with mounted apps, relative paths,
 * `"back"` etc.
 *
 * Examples:
 *
 *    res.redirect('/foo/bar');
 *    res.redirect('http://example.com');
 *    res.redirect(301, 'http://example.com');
 *    res.redirect('http://example.com', 301);
 *    res.redirect('../login'); // /blog/post/1 -> /blog/login
 *
 * @param {String} url
 * @param {Number} code
 * @api public
 */

res.redirect = function(url){
  var app = this.app
    , head = 'HEAD' == this.req.method
    , status = 302
    , body;

  // allow status / url
  if (2 == arguments.length) {
    if ('number' == typeof url) {
      status = url;
      url = arguments[1];
    } else {
      status = arguments[1];
    }
  }

  // Set location header
  this.location(url);
  url = this.get('Location');

  // Support text/{plain,html} by default
  this.format({
    text: function(){
      body = statusCodes[status] + '. Redirecting to ' + encodeURI(url);
    },

    html: function(){
      var u = utils.escape(url);
      body = '<p>' + statusCodes[status] + '. Redirecting to <a href="' + u + '">' + u + '</a></p>';
    },

    default: function(){
      body = '';
    }
  });

  // Respond
  this.statusCode = status;
  this.set('Content-Length', Buffer.byteLength(body));
  this.end(head ? null : body);
};

/**
 * Render `view` with the given `options` and optional callback `fn`.
 * When a callback function is given a response will _not_ be made
 * automatically, otherwise a response of _200_ and _text/html_ is given.
 *
 * Options:
 *
 *  - `cache`     boolean hinting to the engine it should cache
 *  - `filename`  filename of the view being rendered
 *
 * @param  {String} view
 * @param  {Object|Function} options or callback function
 * @param  {Function} fn
 * @api public
 */

res.render = function(view, options, fn){
  var self = this
    , options = options || {}
    , req = this.req
    , app = req.app;

  // support callback function as second arg
  if ('function' == typeof options) {
    fn = options, options = {};
  }

  // merge res.locals
  options._locals = self.locals;

  // default callback to respond
  fn = fn || function(err, str){
    if (err) return req.next(err);
    self.send(str);
  };

  // render
  app.render(view, options, fn);
};<|MERGE_RESOLUTION|>--- conflicted
+++ resolved
@@ -604,16 +604,10 @@
  *
  * Mounting:
  *
-<<<<<<< HEAD
- *   When an application is mounted, and `res.redirect()`
- *   is given a path that does _not_ lead with "/". For
-=======
- *   When an application is mounted, and `res.location()`
- *   is given a path that does _not_ lead with "/". For 
->>>>>>> ab75fa04
- *   example suppose a "blog" app is mounted at "/blog",
- *   the following call to `res.location()` would result
- *   in "/blog/login":
+ *   When an application is mounted and `res.location()`
+ *   is given a path that does _not_ lead with "/" it becomes
+ *   relative to the mount-point. For example if the application
+ *   is mounted at "/blog", the following would become "/blog/login".
  *
  *      res.location('login');
  *

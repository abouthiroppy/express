/**
 * Module dependencies.
 */

var contentDisposition = require('content-disposition');
var deprecate = require('depd')('express');
var escapeHtml = require('escape-html');
var http = require('http');
var isAbsolute = require('./utils').isAbsolute;
var onFinished = require('on-finished');
var path = require('path');
var merge = require('utils-merge');
var sign = require('cookie-signature').sign;
var normalizeType = require('./utils').normalizeType;
var normalizeTypes = require('./utils').normalizeTypes;
var setCharset = require('./utils').setCharset;
var statusCodes = http.STATUS_CODES;
var cookie = require('cookie');
var send = require('send');
var extname = path.extname;
var mime = send.mime;
var resolve = path.resolve;
var vary = require('vary');

/**
 * Response prototype.
 */

var res = module.exports = {
  __proto__: http.ServerResponse.prototype
};

/**
 * Set status `code`.
 *
 * @param {Number} code
 * @return {ServerResponse}
 * @api public
 */

res.status = function(code){
  this.statusCode = code;
  return this;
};

/**
 * Set Link header field with the given `links`.
 *
 * Examples:
 *
 *    res.links({
 *      next: 'http://api.example.com/users?page=2',
 *      last: 'http://api.example.com/users?page=5'
 *    });
 *
 * @param {Object} links
 * @return {ServerResponse}
 * @api public
 */

res.links = function(links){
  var link = this.get('Link') || '';
  if (link) link += ', ';
  return this.set('Link', link + Object.keys(links).map(function(rel){
    return '<' + links[rel] + '>; rel="' + rel + '"';
  }).join(', '));
};

/**
 * Send a response.
 *
 * Examples:
 *
 *     res.send(new Buffer('wahoo'));
 *     res.send({ some: 'json' });
 *     res.send('<p>some html</p>');
 *
 * @param {string|number|boolean|object|Buffer} body
 * @api public
 */

res.send = function send(body) {
  var chunk = body;
  var encoding;
  var len;
  var req = this.req;
  var type;

  // settings
  var app = this.app;

  // support res.send(status, body)
  if (arguments.length === 2) {
    deprecate('res.send(status, body): Use res.status(status).send(body) instead');
    this.statusCode = arguments[0];
    chunk = arguments[1];
  }

  switch (typeof chunk) {
    // string defaulting to html
    case 'string':
      if (!this.get('Content-Type')) {
        this.type('html');
      }
      break;
    case 'boolean':
    case 'number':
    case 'object':
      if (chunk === null) {
        chunk = '';
      } else if (Buffer.isBuffer(chunk)) {
        if (!this.get('Content-Type')) {
          this.type('bin');
        }
      } else {
        return this.json(chunk);
      }
      break;
  }

  // write strings in utf-8
  if (typeof chunk === 'string') {
    encoding = 'utf8';
    type = this.get('Content-Type');

    // reflect this in content-type
    if (typeof type === 'string') {
      this.set('Content-Type', setCharset(type, 'utf-8'));
    }
  }

  // populate Content-Length
  if (chunk !== undefined) {
    if (!Buffer.isBuffer(chunk)) {
      // convert chunk to Buffer; saves later double conversions
      chunk = new Buffer(chunk, encoding);
      encoding = undefined;
    }

    len = chunk.length;
    this.set('Content-Length', len);
  }

  // method check
  var isHead = req.method === 'HEAD';

  // ETag support
  if (len !== undefined && (isHead || req.method === 'GET')) {
    var etag = app.get('etag fn');
    if (etag && !this.get('ETag')) {
      etag = etag(chunk, encoding);
      etag && this.set('ETag', etag);
    }
  }

  // freshness
  if (req.fresh) this.statusCode = 304;

  // strip irrelevant headers
  if (204 == this.statusCode || 304 == this.statusCode) {
    this.removeHeader('Content-Type');
    this.removeHeader('Content-Length');
    this.removeHeader('Transfer-Encoding');
    chunk = '';
  }

  if (isHead) {
    // skip body for HEAD
    this.end();
  } else {
    // respond
    this.end(chunk, encoding);
  }

  return this;
};

/**
 * Send JSON response.
 *
 * Examples:
 *
 *     res.json(null);
 *     res.json({ user: 'tj' });
 *
 * @param {string|number|boolean|object} obj
 * @api public
 */

res.json = function json(obj) {
  var val = obj;

  // support res.json(status, obj)
  if (arguments.length === 2) {
    deprecate('res.json(status, obj): Use res.status(status).json(obj) instead');
    this.statusCode = arguments[0];
    val = arguments[1];
  }

  // settings
  var app = this.app;
  var replacer = app.get('json replacer');
  var spaces = app.get('json spaces');
  var body = JSON.stringify(val, replacer, spaces);

  // content-type
  if (!this.get('Content-Type')) {
    this.set('Content-Type', 'application/json');
  }

  return this.send(body);
};

/**
 * Send JSON response with JSONP callback support.
 *
 * Examples:
 *
 *     res.jsonp(null);
 *     res.jsonp({ user: 'tj' });
 *
 * @param {string|number|boolean|object} obj
 * @api public
 */

res.jsonp = function jsonp(obj) {
  var val = obj;

  // support res.jsonp(status, obj)
  if (arguments.length === 2) {
    deprecate('res.jsonp(status, obj): Use res.status(status).jsonp(obj) instead');
    this.statusCode = arguments[0];
    val = arguments[1];
  }

  // settings
  var app = this.app;
  var replacer = app.get('json replacer');
  var spaces = app.get('json spaces');
  var body = JSON.stringify(val, replacer, spaces);
  var callback = this.req.query[app.get('jsonp callback name')];

  // content-type
  if (!this.get('Content-Type')) {
    this.set('X-Content-Type-Options', 'nosniff');
    this.set('Content-Type', 'application/json');
  }

  // fixup callback
  if (Array.isArray(callback)) {
    callback = callback[0];
  }

  // jsonp
  if (typeof callback === 'string' && callback.length !== 0) {
    this.charset = 'utf-8';
    this.set('X-Content-Type-Options', 'nosniff');
    this.set('Content-Type', 'text/javascript');

    // restrict callback charset
    callback = callback.replace(/[^\[\]\w$.]/g, '');

    // replace chars not allowed in JavaScript that are in JSON
    body = body
      .replace(/\u2028/g, '\\u2028')
      .replace(/\u2029/g, '\\u2029');

    // the /**/ is a specific security mitigation for "Rosetta Flash JSONP abuse"
    // the typeof check is just to reduce client error noise
    body = '/**/ typeof ' + callback + ' === \'function\' && ' + callback + '(' + body + ');';
  }

  return this.send(body);
};

/**
 * Send given HTTP status code.
 *
 * Sets the response status to `statusCode` and the body of the
 * response to the standard description from node's http.STATUS_CODES
 * or the statusCode number if no description.
 *
 * Examples:
 *
 *     res.sendStatus(200);
 *
 * @param {number} statusCode
 * @api public
 */

res.sendStatus = function sendStatus(statusCode) {
  var body = http.STATUS_CODES[statusCode] || String(statusCode);

  this.statusCode = statusCode;
  this.type('txt');

  return this.send(body);
};

/**
 * Transfer the file at the given `path`.
 *
 * Automatically sets the _Content-Type_ response header field.
 * The callback `fn(err)` is invoked when the transfer is complete
 * or when an error occurs. Be sure to check `res.sentHeader`
 * if you wish to attempt responding, as the header and some data
 * may have already been transferred.
 *
 * Options:
 *
 *   - `maxAge`   defaulting to 0 (can be string converted by `ms`)
 *   - `root`     root directory for relative filenames
 *   - `headers`  object of headers to serve with file
 *   - `dotfiles` serve dotfiles, defaulting to false; can be `"allow"` to send them
 *
 * Other options are passed along to `send`.
 *
 * Examples:
 *
 *  The following example illustrates how `res.sendFile()` may
 *  be used as an alternative for the `static()` middleware for
 *  dynamic situations. The code backing `res.sendFile()` is actually
 *  the same code, so HTTP cache support etc is identical.
 *
 *     app.get('/user/:uid/photos/:file', function(req, res){
 *       var uid = req.params.uid
 *         , file = req.params.file;
 *
 *       req.user.mayViewFilesFrom(uid, function(yes){
 *         if (yes) {
 *           res.sendFile('/uploads/' + uid + '/' + file);
 *         } else {
 *           res.send(403, 'Sorry! you cant see that.');
 *         }
 *       });
 *     });
 *
 * @api public
 */

res.sendFile = function sendFile(path, options, fn) {
  var req = this.req;
  var res = this;
  var next = req.next;

  if (!path) {
    throw new TypeError('path argument is required to res.sendFile');
  }

  // support function as second arg
  if (typeof options === 'function') {
    fn = options;
    options = {};
  }

  options = options || {};

  if (!options.root && !isAbsolute(path)) {
    throw new TypeError('path must be absolute or specify root to res.sendFile');
  }

  // create file stream
  var pathname = encodeURI(path);
  var file = send(req, pathname, options);

  // transfer
  sendfile(res, file, options, function (err) {
    if (fn) return fn(err);
    if (err && err.code === 'EISDIR') return next();

    // next() all but write errors
    if (err && err.code !== 'ECONNABORT' && err.syscall !== 'write') {
      next(err);
    }
  });
};

/**
<<<<<<< HEAD
=======
 * Transfer the file at the given `path`.
 *
 * Automatically sets the _Content-Type_ response header field.
 * The callback `fn(err)` is invoked when the transfer is complete
 * or when an error occurs. Be sure to check `res.sentHeader`
 * if you wish to attempt responding, as the header and some data
 * may have already been transferred.
 *
 * Options:
 *
 *   - `maxAge`   defaulting to 0 (can be string converted by `ms`)
 *   - `root`     root directory for relative filenames
 *   - `headers`  object of headers to serve with file
 *   - `dotfiles` serve dotfiles, defaulting to false; can be `"allow"` to send them
 *
 * Other options are passed along to `send`.
 *
 * Examples:
 *
 *  The following example illustrates how `res.sendfile()` may
 *  be used as an alternative for the `static()` middleware for
 *  dynamic situations. The code backing `res.sendfile()` is actually
 *  the same code, so HTTP cache support etc is identical.
 *
 *     app.get('/user/:uid/photos/:file', function(req, res){
 *       var uid = req.params.uid
 *         , file = req.params.file;
 *
 *       req.user.mayViewFilesFrom(uid, function(yes){
 *         if (yes) {
 *           res.sendfile('/uploads/' + uid + '/' + file);
 *         } else {
 *           res.send(403, 'Sorry! you cant see that.');
 *         }
 *       });
 *     });
 *
 * @api public
 */

res.sendfile = function(path, options, fn){
  var req = this.req;
  var res = this;
  var next = req.next;

  // support function as second arg
  if (typeof options === 'function') {
    fn = options;
    options = {};
  }

  options = options || {};

  // create file stream
  var file = send(req, path, options);

  // transfer
  sendfile(res, file, options, function (err) {
    if (fn) return fn(err);
    if (err && err.code === 'EISDIR') return next();

    // next() all but write errors
    if (err && err.code !== 'ECONNABORT' && err.syscall !== 'write') {
      next(err);
    }
  });
};

res.sendfile = deprecate.function(res.sendfile,
  'res.sendfile: Use res.sendFile instead');

/**
>>>>>>> 45ebb6cd
 * Transfer the file at the given `path` as an attachment.
 *
 * Optionally providing an alternate attachment `filename`,
 * and optional callback `fn(err)`. The callback is invoked
 * when the data transfer is complete, or when an error has
 * ocurred. Be sure to check `res.headersSent` if you plan to respond.
 *
 * This method uses `res.sendFile()`.
 *
 * @api public
 */

res.download = function download(path, filename, fn) {
  // support function as second arg
  if (typeof filename === 'function') {
    fn = filename;
    filename = null;
  }

  filename = filename || path;

  // set Content-Disposition when file is sent
  var headers = {
    'Content-Disposition': contentDisposition(filename)
  };

  // Resolve the full path for sendFile
  var fullPath = resolve(path);

  return this.sendFile(fullPath, { headers: headers }, fn);
};

/**
 * Set _Content-Type_ response header with `type` through `mime.lookup()`
 * when it does not contain "/", or set the Content-Type to `type` otherwise.
 *
 * Examples:
 *
 *     res.type('.html');
 *     res.type('html');
 *     res.type('json');
 *     res.type('application/json');
 *     res.type('png');
 *
 * @param {String} type
 * @return {ServerResponse} for chaining
 * @api public
 */

res.contentType =
res.type = function(type){
  return this.set('Content-Type', ~type.indexOf('/')
    ? type
    : mime.lookup(type));
};

/**
 * Respond to the Acceptable formats using an `obj`
 * of mime-type callbacks.
 *
 * This method uses `req.accepted`, an array of
 * acceptable types ordered by their quality values.
 * When "Accept" is not present the _first_ callback
 * is invoked, otherwise the first match is used. When
 * no match is performed the server responds with
 * 406 "Not Acceptable".
 *
 * Content-Type is set for you, however if you choose
 * you may alter this within the callback using `res.type()`
 * or `res.set('Content-Type', ...)`.
 *
 *    res.format({
 *      'text/plain': function(){
 *        res.send('hey');
 *      },
 *
 *      'text/html': function(){
 *        res.send('<p>hey</p>');
 *      },
 *
 *      'appliation/json': function(){
 *        res.send({ message: 'hey' });
 *      }
 *    });
 *
 * In addition to canonicalized MIME types you may
 * also use extnames mapped to these types:
 *
 *    res.format({
 *      text: function(){
 *        res.send('hey');
 *      },
 *
 *      html: function(){
 *        res.send('<p>hey</p>');
 *      },
 *
 *      json: function(){
 *        res.send({ message: 'hey' });
 *      }
 *    });
 *
 * By default Express passes an `Error`
 * with a `.status` of 406 to `next(err)`
 * if a match is not made. If you provide
 * a `.default` callback it will be invoked
 * instead.
 *
 * @param {Object} obj
 * @return {ServerResponse} for chaining
 * @api public
 */

res.format = function(obj){
  var req = this.req;
  var next = req.next;

  var fn = obj.default;
  if (fn) delete obj.default;
  var keys = Object.keys(obj);

  var key = req.accepts(keys);

  this.vary("Accept");

  if (key) {
    this.set('Content-Type', normalizeType(key).value);
    obj[key](req, this, next);
  } else if (fn) {
    fn();
  } else {
    var err = new Error('Not Acceptable');
    err.status = 406;
    err.types = normalizeTypes(keys).map(function(o){ return o.value });
    next(err);
  }

  return this;
};

/**
 * Set _Content-Disposition_ header to _attachment_ with optional `filename`.
 *
 * @param {String} filename
 * @return {ServerResponse}
 * @api public
 */

res.attachment = function attachment(filename) {
  if (filename) {
    this.type(extname(filename));
  }

  this.set('Content-Disposition', contentDisposition(filename));

  return this;
};

/**
 * Append additional header `field` with value `val`.
 *
 * Example:
 *
 *    res.append('Link', ['<http://localhost/>', '<http://localhost:3000/>']);
 *    res.append('Set-Cookie', 'foo=bar; Path=/; HttpOnly');
 *    res.append('Warning', '199 Miscellaneous warning');
 *
 * @param {String} field
 * @param {String|Array} val
 * @return {ServerResponse} for chaining
 * @api public
 */

res.append = function append(field, val) {
  var prev = this.get(field);
  var value = val;

  if (prev) {
    // concat the new and prev vals
    value = Array.isArray(prev) ? prev.concat(val)
      : Array.isArray(val) ? [prev].concat(val)
      : [prev, val];
  }

  return this.set(field, value);
};

/**
 * Set header `field` to `val`, or pass
 * an object of header fields.
 *
 * Examples:
 *
 *    res.set('Foo', ['bar', 'baz']);
 *    res.set('Accept', 'application/json');
 *    res.set({ Accept: 'text/plain', 'X-API-Key': 'tobi' });
 *
 * Aliased as `res.header()`.
 *
 * @param {String|Object|Array} field
 * @param {String} val
 * @return {ServerResponse} for chaining
 * @api public
 */

res.set =
res.header = function header(field, val) {
  if (arguments.length === 2) {
    if (Array.isArray(val)) val = val.map(String);
    else val = String(val);
    if ('content-type' == field.toLowerCase() && !/;\s*charset\s*=/.test(val)) {
      var charset = mime.charsets.lookup(val.split(';')[0]);
      if (charset) val += '; charset=' + charset.toLowerCase();
    }
    this.setHeader(field, val);
  } else {
    for (var key in field) {
      this.set(key, field[key]);
    }
  }
  return this;
};

/**
 * Get value for header `field`.
 *
 * @param {String} field
 * @return {String}
 * @api public
 */

res.get = function(field){
  return this.getHeader(field);
};

/**
 * Clear cookie `name`.
 *
 * @param {String} name
 * @param {Object} options
 * @return {ServerResponse} for chaining
 * @api public
 */

res.clearCookie = function(name, options){
  var opts = { expires: new Date(1), path: '/' };
  return this.cookie(name, '', options
    ? merge(opts, options)
    : opts);
};

/**
 * Set cookie `name` to `val`, with the given `options`.
 *
 * Options:
 *
 *    - `maxAge`   max-age in milliseconds, converted to `expires`
 *    - `signed`   sign the cookie
 *    - `path`     defaults to "/"
 *
 * Examples:
 *
 *    // "Remember Me" for 15 minutes
 *    res.cookie('rememberme', '1', { expires: new Date(Date.now() + 900000), httpOnly: true });
 *
 *    // save as above
 *    res.cookie('rememberme', '1', { maxAge: 900000, httpOnly: true })
 *
 * @param {String} name
 * @param {String|Object} val
 * @param {Options} options
 * @return {ServerResponse} for chaining
 * @api public
 */

res.cookie = function(name, val, options){
  options = merge({}, options);
  var secret = this.req.secret;
  var signed = options.signed;
  if (signed && !secret) throw new Error('cookieParser("secret") required for signed cookies');
  if ('number' == typeof val) val = val.toString();
  if ('object' == typeof val) val = 'j:' + JSON.stringify(val);
  if (signed) val = 's:' + sign(val, secret);
  if ('maxAge' in options) {
    options.expires = new Date(Date.now() + options.maxAge);
    options.maxAge /= 1000;
  }
  if (null == options.path) options.path = '/';
  var headerVal = cookie.serialize(name, String(val), options);

  // supports multiple 'res.cookie' calls by getting previous value
  var prev = this.get('Set-Cookie');
  if (prev) {
    if (Array.isArray(prev)) {
      headerVal = prev.concat(headerVal);
    } else {
      headerVal = [prev, headerVal];
    }
  }
  this.set('Set-Cookie', headerVal);
  return this;
};


/**
 * Set the location header to `url`.
 *
 * The given `url` can also be "back", which redirects
 * to the _Referrer_ or _Referer_ headers or "/".
 *
 * Examples:
 *
 *    res.location('/foo/bar').;
 *    res.location('http://example.com');
 *    res.location('../login');
 *
 * @param {String} url
 * @return {ServerResponse} for chaining
 * @api public
 */

res.location = function(url){
  var req = this.req;

  // "back" is an alias for the referrer
  if ('back' == url) url = req.get('Referrer') || '/';

  // Respond
  this.set('Location', url);
  return this;
};

/**
 * Redirect to the given `url` with optional response `status`
 * defaulting to 302.
 *
 * The resulting `url` is determined by `res.location()`, so
 * it will play nicely with mounted apps, relative paths,
 * `"back"` etc.
 *
 * Examples:
 *
 *    res.redirect('/foo/bar');
 *    res.redirect('http://example.com');
 *    res.redirect(301, 'http://example.com');
 *    res.redirect('../login'); // /blog/post/1 -> /blog/login
 *
 * @api public
 */

res.redirect = function redirect(url) {
  var address = url;
  var body;
  var status = 302;

  // allow status / url
  if (arguments.length === 2) {
    if (typeof arguments[0] === 'number') {
      status = arguments[0];
      address = arguments[1];
    } else {
      deprecate('res.redirect(url, status): Use res.redirect(status, url) instead');
      status = arguments[1];
    }
  }

  // Set location header
  this.location(address);
  address = this.get('Location');

  // Support text/{plain,html} by default
  this.format({
    text: function(){
      body = statusCodes[status] + '. Redirecting to ' + encodeURI(address);
    },

    html: function(){
      var u = escapeHtml(address);
      body = '<p>' + statusCodes[status] + '. Redirecting to <a href="' + u + '">' + u + '</a></p>';
    },

    default: function(){
      body = '';
    }
  });

  // Respond
  this.statusCode = status;
  this.set('Content-Length', Buffer.byteLength(body));

  if (this.req.method === 'HEAD') {
    this.end();
  }

  this.end(body);
};

/**
 * Add `field` to Vary. If already present in the Vary set, then
 * this call is simply ignored.
 *
 * @param {Array|String} field
 * @return {ServerResponse} for chaining
 * @api public
 */

res.vary = function(field){
  // checks for back-compat
  if (!field || (Array.isArray(field) && !field.length)) {
    deprecate('res.vary(): Provide a field name');
    return this;
  }

  vary(this, field);

  return this;
};

/**
 * Render `view` with the given `options` and optional callback `fn`.
 * When a callback function is given a response will _not_ be made
 * automatically, otherwise a response of _200_ and _text/html_ is given.
 *
 * Options:
 *
 *  - `cache`     boolean hinting to the engine it should cache
 *  - `filename`  filename of the view being rendered
 *
 * @api public
 */

res.render = function(view, options, fn){
  options = options || {};
  var self = this;
  var req = this.req;
  var app = req.app;

  // support callback function as second arg
  if ('function' == typeof options) {
    fn = options, options = {};
  }

  // merge res.locals
  options._locals = self.locals;

  // default callback to respond
  fn = fn || function(err, str){
    if (err) return req.next(err);
    self.send(str);
  };

  // render
  app.render(view, options, fn);
};

// pipe the send file stream
function sendfile(res, file, options, callback) {
  var done = false;
  var streaming;

  // request aborted
  function onaborted() {
    if (done) return;
    done = true;

    var err = new Error('Request aborted');
    err.code = 'ECONNABORT';
    callback(err);
  }

  // directory
  function ondirectory() {
    if (done) return;
    done = true;

    var err = new Error('EISDIR, read');
    err.code = 'EISDIR';
    callback(err);
  }

  // errors
  function onerror(err) {
    if (done) return;
    done = true;
    callback(err);
  }

  // ended
  function onend() {
    if (done) return;
    done = true;
    callback();
  }

  // file
  function onfile() {
    streaming = false;
  }

  // finished
  function onfinish(err) {
    if (err) return onerror(err);
    if (done) return;

    setImmediate(function () {
      if (streaming !== false && !done) {
        onaborted();
        return;
      }

      if (done) return;
      done = true;
      callback();
    });
  }

  // streaming
  function onstream() {
    streaming = true;
  }

  file.on('directory', ondirectory);
  file.on('end', onend);
  file.on('error', onerror);
  file.on('file', onfile);
  file.on('stream', onstream);
  onFinished(res, onfinish);

  if (options.headers) {
    // set headers on successful transfer
    file.on('headers', function headers(res) {
      var obj = options.headers;
      var keys = Object.keys(obj);

      for (var i = 0; i < keys.length; i++) {
        var k = keys[i];
        res.setHeader(k, obj[k]);
      }
    });
  }

  // pipe
  file.pipe(res);
}<|MERGE_RESOLUTION|>--- conflicted
+++ resolved
@@ -376,81 +376,6 @@
 };
 
 /**
-<<<<<<< HEAD
-=======
- * Transfer the file at the given `path`.
- *
- * Automatically sets the _Content-Type_ response header field.
- * The callback `fn(err)` is invoked when the transfer is complete
- * or when an error occurs. Be sure to check `res.sentHeader`
- * if you wish to attempt responding, as the header and some data
- * may have already been transferred.
- *
- * Options:
- *
- *   - `maxAge`   defaulting to 0 (can be string converted by `ms`)
- *   - `root`     root directory for relative filenames
- *   - `headers`  object of headers to serve with file
- *   - `dotfiles` serve dotfiles, defaulting to false; can be `"allow"` to send them
- *
- * Other options are passed along to `send`.
- *
- * Examples:
- *
- *  The following example illustrates how `res.sendfile()` may
- *  be used as an alternative for the `static()` middleware for
- *  dynamic situations. The code backing `res.sendfile()` is actually
- *  the same code, so HTTP cache support etc is identical.
- *
- *     app.get('/user/:uid/photos/:file', function(req, res){
- *       var uid = req.params.uid
- *         , file = req.params.file;
- *
- *       req.user.mayViewFilesFrom(uid, function(yes){
- *         if (yes) {
- *           res.sendfile('/uploads/' + uid + '/' + file);
- *         } else {
- *           res.send(403, 'Sorry! you cant see that.');
- *         }
- *       });
- *     });
- *
- * @api public
- */
-
-res.sendfile = function(path, options, fn){
-  var req = this.req;
-  var res = this;
-  var next = req.next;
-
-  // support function as second arg
-  if (typeof options === 'function') {
-    fn = options;
-    options = {};
-  }
-
-  options = options || {};
-
-  // create file stream
-  var file = send(req, path, options);
-
-  // transfer
-  sendfile(res, file, options, function (err) {
-    if (fn) return fn(err);
-    if (err && err.code === 'EISDIR') return next();
-
-    // next() all but write errors
-    if (err && err.code !== 'ECONNABORT' && err.syscall !== 'write') {
-      next(err);
-    }
-  });
-};
-
-res.sendfile = deprecate.function(res.sendfile,
-  'res.sendfile: Use res.sendFile instead');
-
-/**
->>>>>>> 45ebb6cd
  * Transfer the file at the given `path` as an attachment.
  *
  * Optionally providing an alternate attachment `filename`,
